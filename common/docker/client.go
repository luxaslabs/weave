--- conflicted
+++ resolved
@@ -80,16 +80,6 @@
 // AddObserver adds an observer for docker events
 func (c *Client) AddObserver(ob ContainerObserver) error {
 	go func() {
-<<<<<<< HEAD
-		for event := range events {
-			switch event.Status {
-			case "start":
-				ob.ContainerStarted(event.ID)
-			case "die":
-				ob.ContainerDied(event.ID)
-			case "destroy":
-				ob.ContainerDestroyed(event.ID)
-=======
 		retryInterval := InitialInterval
 		for {
 			events := make(chan *docker.APIEvents)
@@ -100,11 +90,11 @@
 				for event := range events {
 					switch event.Status {
 					case "start":
-						id := event.ID
-						ob.ContainerStarted(id)
+						ob.ContainerStarted(event.ID)
 					case "die":
-						id := event.ID
-						ob.ContainerDied(id)
+						ob.ContainerDied(event.ID)
+					case "destroy":
+						ob.ContainerDestroyed(event.ID)
 					}
 				}
 				if time.Since(start) > retryInterval {
@@ -116,7 +106,6 @@
 			retryInterval = retryInterval * 3 / 2
 			if retryInterval > MaxInterval {
 				retryInterval = MaxInterval
->>>>>>> 9c096526
 			}
 		}
 	}()
