--- conflicted
+++ resolved
@@ -38,14 +38,6 @@
 peer. The topology information captures which peers are connected to
 which other peers; weave can route packets in partially connected
 networks with changing topology.
-
-<<<<<<< HEAD
-Weave routers establish TCP connections to each other, over which they
-perform a protocol handshake and subsequently exchange topology
-information. These connections are encrypted if so configured. Peers
-also establish UDP "connections", possibly encrypted, for the
-aforementioned packet forwarding. These "connections" are duplex and
-can traverse firewalls.
 
 ### <a name="encapsulation"></a>Encapsulation
 
@@ -278,8 +270,6 @@
 message cannot be correctly decoded, the message is not processed
 further.
 
-=======
->>>>>>> d012b0d5
 ### Further reading
 More details on the inner workings of weave can be found in the
 [architecture documentation](https://github.com/zettio/weave/blob/master/docs/architecture.txt).