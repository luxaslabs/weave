--- conflicted
+++ resolved
@@ -1063,6 +1063,7 @@
         -v /proc:/hostproc \
         -e PROCFS=/hostproc \
         -e WEAVE_CIDR=none \
+        -e DOCKER_BRIDGE \
         --entrypoint=/home/weave/weaveproxy \
         $WEAVEPROXY_DOCKER_ARGS $EXEC_IMAGE $PROXY_ARGS)
     wait_for_log $PROXY_CONTAINER_NAME "proxy listening"
@@ -1197,24 +1198,7 @@
     launch-proxy)
         deprecation_warnings "$@"
         check_not_running $PROXY_CONTAINER_NAME $EXEC_IMAGE
-<<<<<<< HEAD
         launch_proxy "$@"
-=======
-        # Set WEAVEPROXY_DOCKER_ARGS in the environment in order to supply
-        # additional parameters, such as resource limits, to docker
-        # when launching the weaveproxy container.
-        proxy_args "$@"
-        PROXY_CONTAINER=$(docker run --privileged -d --name=$PROXY_CONTAINER_NAME --net=host \
-            $PROXY_VOLUMES \
-            -v /var/run/docker.sock:/var/run/docker.sock \
-            -v /proc:/hostproc \
-            -e PROCFS=/hostproc \
-            -e WEAVE_CIDR=none \
-            -e DOCKER_BRIDGE \
-            --entrypoint=/home/weave/weaveproxy \
-            $WEAVEPROXY_DOCKER_ARGS $EXEC_IMAGE $PROXY_ARGS)
-        wait_for_log $PROXY_CONTAINER_NAME "proxy listening"
->>>>>>> b476bd2a
         echo $PROXY_CONTAINER
         ;;
     env|proxy-env)
